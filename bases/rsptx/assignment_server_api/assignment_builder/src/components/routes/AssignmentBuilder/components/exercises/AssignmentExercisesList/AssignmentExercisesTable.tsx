--- conflicted
+++ resolved
@@ -65,8 +65,6 @@
     );
   };
 
-<<<<<<< HEAD
-=======
   const getIsCopyable = (exercise: Exercise) => {
     return !!exercise.question_json;
   };
@@ -81,7 +79,6 @@
     setSelectedExerciseForCopy(null);
   };
 
->>>>>>> 863c3d3b
   const getTooltipText = (data: Exercise) => {
     return Object.entries({
       Author: data.author,
