import { useGetSectionsForChapterQuery } from "@store/dataset/dataset.logic.api";
import { Chips } from "primereact/chips";
import { Dropdown } from "primereact/dropdown";
import { InputNumber, InputNumberChangeEvent } from "primereact/inputnumber";
import { InputText } from "primereact/inputtext";
import { ReactNode, useCallback, useEffect, useState } from "react";

import { useExercisesSelector } from "@/hooks/useExercisesSelector";
import { createExerciseId } from "@/utils/exercise";

import styles from "./styles/CreateExerciseSettings.module.css";

export interface BaseExerciseSettings {
  name: string;
  author: string;
  topic: string;
  chapter: string;
  subchapter?: string;
  tags: string;
  points: number;
  difficulty: number;
}

export interface BaseExerciseSettingsContentProps<T extends BaseExerciseSettings> {
  initialData?: Partial<T>;
  onSettingsChange: (settings: T) => void;
  additionalFields?: ReactNode;
}

export const BaseExerciseSettingsContent = <T extends BaseExerciseSettings>({
  initialData,
  onSettingsChange,
  additionalFields
}: BaseExerciseSettingsContentProps<T>) => {
  const { chapters } = useExercisesSelector();

  // Initialize state with default values or initialData
  const [settings, setSettings] = useState<T>({
    ...initialData, // Spread any additional fields from initialData
    name: initialData?.name ?? createExerciseId(),
    author: initialData?.author ?? "",
    topic: initialData?.topic ?? "",
    chapter: initialData?.chapter || chapters?.[0].value || "",
    subchapter: initialData?.subchapter ?? "",
    tags: initialData?.tags ?? "",
    points: initialData?.points ?? 1,
    difficulty: initialData?.difficulty ?? 3
  } as T);

  // Handler to update a specific setting field
  const updateSetting = useCallback((field: keyof T, value: any) => {
    setSettings((prev) => ({
      ...prev,
      [field]: value
    }));
  }, []);

  // Set the first chapter as default if chapters are available and no valid chapter is selected
  useEffect(() => {
    if (chapters && chapters.length > 0) {
      const currentChapterExists = chapters.some((option) => option.value === settings.chapter);

      if (!settings.chapter || !currentChapterExists) {
        updateSetting("chapter", chapters[0].value);
      }
    }
  }, [chapters, settings.chapter, updateSetting]);

  const { data: sectionsOptions = [], isLoading: loadingSections } = useGetSectionsForChapterQuery(
    settings.chapter || "",
    {
      skip: !settings.chapter
    }
  );

  // Set first section as default when sections are loaded and no valid section is selected
  useEffect(() => {
    if (sectionsOptions.length > 0) {
      const currentSubchapterExists = sectionsOptions.some(
        (option) => option.value === settings.subchapter
      );

      if (!settings.subchapter || !currentSubchapterExists) {
        updateSetting("subchapter", sectionsOptions[0].value);
      }
    }
  }, [sectionsOptions, settings.subchapter, updateSetting]);

  // Report settings changes to parent
  useEffect(() => {
    onSettingsChange(settings);
  }, [settings, onSettingsChange]);

  // Tags handling
  const handleTagsChange = (tags: string[]) => {
    updateSetting("tags", tags.join(","));
  };

  // Check if fields have validation errors
  const nameError = !settings.name?.trim();
  const chapterError = !settings.chapter;
  const subchapterError = !loadingSections && !settings.subchapter;
  const pointsError = settings.points <= 0;

  const defaultValues = {
    difficulty: 1,
    points: 3
  };
  const onChangeInputNumber = (e: InputNumberChangeEvent, field: "difficulty" | "points") => {
    updateSetting(field, e.value !== null ? e.value : defaultValues[field]);
  };

  return (
    <>
      <div className={styles.settingsGrid}>
        {/* First row with 3 fields */}
        <div className={styles.formField}>
          <span className="p-float-label">
            <InputText
              id="name"
              value={settings.name}
              className={`w-full ${nameError ? styles.requiredField : ""}`}
              onChange={(e) => updateSetting("name", e.target.value)}
            />
            <label htmlFor="name">Exercise Name*</label>
          </span>
          {nameError && <small className={styles.errorMessage}>Name is required</small>}
        </div>

        <div className={styles.formField}>
          <span className="p-float-label">
            <Dropdown
              id="chapter"
              value={settings.chapter}
              options={chapters}
              optionLabel="label"
              className={`w-full ${chapterError ? styles.requiredField : ""}`}
              onChange={(e) => updateSetting("chapter", e.value)}
            />
            <label htmlFor="chapter">Chapter*</label>
          </span>
          {chapterError && <small className={styles.errorMessage}>Chapter is required</small>}
        </div>

        <div className={styles.formField}>
          <span className="p-float-label">
            <Dropdown
              id="subchapter"
              value={settings.subchapter}
              options={sectionsOptions}
              optionLabel="label"
              className={`w-full ${subchapterError ? styles.requiredField : ""}`}
              onChange={(e) => updateSetting("subchapter", e.value)}
              disabled={loadingSections || sectionsOptions.length === 0}
              placeholder={loadingSections ? "Loading sections..." : "Select a section"}
            />
            <label htmlFor="subchapter">Section*</label>
          </span>
          {subchapterError && <small className={styles.errorMessage}>Section is required</small>}
        </div>
      </div>

      <div className={styles.settingsGridTopic}>
        <div className={styles.formField}>
          <span className="p-float-label">
            <InputText
              id="topic"
              value={settings.topic}
              className="w-full"
              onChange={(e) => updateSetting("topic", e.target.value)}
            />
            <label htmlFor="topic">Topic</label>
          </span>
        </div>

        <div className={styles.formField}>
          <span className="p-float-label">
            <InputText
              id="author"
              value={settings.author}
              className="w-full"
              onChange={(e) => updateSetting("author", e.target.value)}
            />
            <label htmlFor="author">Author</label>
          </span>
        </div>

<<<<<<< HEAD
        <div className={styles.pointsDifficultyContainer}>
          <div className={styles.formField}>
            <span className="p-float-label">
              <InputNumber
                id="points"
                value={settings.points}
                min={0}
                max={100000}
                className={`w-full ${pointsError ? styles.requiredField : ""}`}
                onValueChange={(e) => updateSetting("points", e.value !== null ? e.value : 1)}
              />
              <label htmlFor="points">Points*</label>
            </span>
            {pointsError && (
              <small className={styles.errorMessage}>Points must be greater than 0</small>
            )}
          </div>

          <div className={styles.formField}>
            <span className="p-float-label">
              <InputNumber
                id="difficulty"
                value={settings.difficulty}
                min={1}
                max={5}
                className="w-full"
                onValueChange={(e) => updateSetting("difficulty", e.value !== null ? e.value : 3)}
              />
              <label htmlFor="difficulty">Difficulty</label>
            </span>
          </div>
=======
        <div className={styles.formField}>
          <span className="p-float-label">
            <InputNumber
              id="points"
              value={settings.points}
              min={0}
              max={100000}
              className={`w-full ${pointsError ? styles.requiredField : ""}`}
              onChange={(e) => onChangeInputNumber(e, "points")}
            />
            <label htmlFor="points">Points*</label>
          </span>
          {pointsError && (
            <small className={styles.errorMessage}>Points must be greater than 0</small>
          )}
        </div>

        <div className={styles.formField}>
          <span className="p-float-label">
            <InputNumber
              id="difficulty"
              value={settings.difficulty}
              min={1}
              max={5}
              className="w-full"
              onChange={(e) => onChangeInputNumber(e, "difficulty")}
            />
            <label htmlFor="difficulty">Difficulty</label>
          </span>
>>>>>>> 2330b57d
        </div>
      </div>

      <div className={styles.settingsGridFull}>
        <div className={styles.formField}>
          <span className="p-float-label">
            <Chips
              id="tags"
              value={settings.tags ? settings.tags.split(",") : []}
              onChange={(e) => handleTagsChange(e.value || [])}
              className="w-full"
              allowDuplicate={false}
              separator=","
              addOnBlur
              max={10}
            />
            <label htmlFor="tags">Tags</label>
          </span>
        </div>
      </div>

      {/* Render additional fields if provided */}
      {additionalFields && <div className={styles.settingsGridFull}>{additionalFields}</div>}
    </>
  );
};<|MERGE_RESOLUTION|>--- conflicted
+++ resolved
@@ -185,7 +185,6 @@
           </span>
         </div>
 
-<<<<<<< HEAD
         <div className={styles.pointsDifficultyContainer}>
           <div className={styles.formField}>
             <span className="p-float-label">
@@ -195,7 +194,7 @@
                 min={0}
                 max={100000}
                 className={`w-full ${pointsError ? styles.requiredField : ""}`}
-                onValueChange={(e) => updateSetting("points", e.value !== null ? e.value : 1)}
+                onChange={(e) => onChangeInputNumber(e, "points")}
               />
               <label htmlFor="points">Points*</label>
             </span>
@@ -212,42 +211,11 @@
                 min={1}
                 max={5}
                 className="w-full"
-                onValueChange={(e) => updateSetting("difficulty", e.value !== null ? e.value : 3)}
+                onChange={(e) => onChangeInputNumber(e, "difficulty")}
               />
               <label htmlFor="difficulty">Difficulty</label>
             </span>
           </div>
-=======
-        <div className={styles.formField}>
-          <span className="p-float-label">
-            <InputNumber
-              id="points"
-              value={settings.points}
-              min={0}
-              max={100000}
-              className={`w-full ${pointsError ? styles.requiredField : ""}`}
-              onChange={(e) => onChangeInputNumber(e, "points")}
-            />
-            <label htmlFor="points">Points*</label>
-          </span>
-          {pointsError && (
-            <small className={styles.errorMessage}>Points must be greater than 0</small>
-          )}
-        </div>
-
-        <div className={styles.formField}>
-          <span className="p-float-label">
-            <InputNumber
-              id="difficulty"
-              value={settings.difficulty}
-              min={1}
-              max={5}
-              className="w-full"
-              onChange={(e) => onChangeInputNumber(e, "difficulty")}
-            />
-            <label htmlFor="difficulty">Difficulty</label>
-          </span>
->>>>>>> 2330b57d
         </div>
       </div>
 
