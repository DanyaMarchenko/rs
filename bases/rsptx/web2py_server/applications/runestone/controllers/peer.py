# *******************************
# |docname| - route to a textbook
# *******************************
# This controller provides routes to admin functions
#
# Imports
# =======
# These are listed in the order prescribed by `PEP 8
# <http://www.python.org/dev/peps/pep-0008/#imports>`_.
#
# Standard library
# ----------------
import asyncio
import json
import logging
import os
import random

# Third Party
# -----------
import altair as alt
import pandas as pd
import redis
from dateutil.parser import parse
from rsptx.db.crud import fetch_lti_version
from rs_grading import _try_to_send_lti_grade

logger = logging.getLogger(settings.logger)
logger.setLevel(settings.log_level)

peerjs = os.path.join("applications", request.application, "static", "js", "peer.js")
try:
    mtime = int(os.path.getmtime(peerjs))
except FileNotFoundError:
    mtime = random.randrange(10000)

request.peer_mtime = str(mtime)


@auth.requires(
    lambda: verifyInstructorStatus(auth.user.course_id, auth.user),
    requires_login=True,
)
def instructor():
    assignments = db(
        (db.assignments.is_peer == True)
        & (db.assignments.course == auth.user.course_id)
    ).select(orderby=~db.assignments.duedate)

    course_attrs = getCourseAttributesDict(auth.user.course_id)

    return dict(
        course_id=auth.user.course_name,
        course=get_course_row(db.courses.ALL),
        assignments=assignments,
        is_instructor=True,
        **course_attrs,
    )


# Instructor's interface to peer
# ------------------------------
@auth.requires(
    lambda: verifyInstructorStatus(auth.user.course_id, auth.user),
    requires_login=True,
)
def dashboard():
    """
    We track through questions by "submitting" the form that causes us
    to go to the next question.
    """
    assignment_id = request.vars.assignment_id
    if request.vars.next == "Next":
        next = True
    elif request.vars.next == "Reset":
        next = "Reset"
    else:
        next = False

    current_question, done, idx = _get_current_question(assignment_id, next)
    all_questions = _get_assignment_questions(assignment_id)
    num_questions = len(all_questions)
    current_qnum = idx + 1

    assignment = db(db.assignments.id == assignment_id).select().first()
    course = db(db.courses.course_name == auth.user.course_name).select().first()

    course_attrs = getCourseAttributesDict(course.id, course.base_course)
    if "enable_ab" not in course_attrs:
        course_attrs["enable_ab"] = False

    if "latex_macros" not in course_attrs:
        course_attrs["latex_macros"] = ""
    db.useinfo.insert(
        course_id=auth.user.course_name,
        sid=auth.user.username,
        div_id=current_question.name,
        event="peer",
        act="start_question",
        timestamp=datetime.datetime.utcnow(),
    )

<<<<<<< HEAD
    is_lti = asyncio.get_event_loop().run_until_complete(fetch_lti_version(auth.user.course_id)) != None
=======
    is_lti = (
        asyncio.get_event_loop().run_until_complete(
            fetch_lti_version(auth.user.course_id)
        )
        != None
    )
>>>>>>> 5ef806d5

    print("is_lti", is_lti)
    r = redis.from_url(os.environ.get("REDIS_URI", "redis://redis:6379/0"))
    r.hset(f"{auth.user.course_name}_state", "mess_count", "0")
    mess = {
        "sender": auth.user.username,
        "type": "control",
        "message": "enableNext",
        "broadcast": True,
        "course_name": auth.user.course_name,
    }
    r.publish("peermessages", json.dumps(mess))
    if "groupsize" not in course_attrs:
        course_attrs["groupsize"] = "3"

    return dict(
        course_id=auth.user.course_name,
        course=get_course_row(db.courses.ALL),
        current_question=current_question,
        all_questions=all_questions,
        current_qnum=current_qnum,
        num_questions=num_questions,
        assignment_id=assignment_id,
        assignment_name=assignment.name,
        is_instructor=True,
        is_last=done,
        lti=is_lti,
        **course_attrs,
    )


def extra():
    assignment_id = request.vars.assignment_id
    current_question, done, idx = _get_current_question(assignment_id, False)

    return dict(
        course_id=auth.user.course_name,
        course=get_course_row(db.courses.ALL),
        current_question=current_question,
        assignment_id=assignment_id,
        is_instructor=True,
    )

def _get_assignment_questions(assignment_id):
    all_questions = db(
      db.assignment_questions.assignment_id == assignment_id
    ).select(
      orderby=[ db.assignment_questions.sorting_priority,
                db.assignment_questions.id ]
    )
    return [ db.questions[question.question_id] for question in all_questions ]

def _get_current_question(assignment_id, get_next):
    assignment = db(db.assignments.id == assignment_id).select().first()

    if get_next == "Reset":
        idx = 0
        db(db.assignments.id == assignment_id).update(current_index=idx)
    elif get_next is True:
        idx = assignment.current_index + 1
        db(db.assignments.id == assignment_id).update(current_index=idx)
    else:
        idx = assignment.current_index
    db.commit()  # commit changes to current question to prevent race condition.
    question, done = _get_numbered_question(assignment_id, idx)
    return question, done, idx


def _get_numbered_question(assignment_id, qnum):
    all_questions = _get_assignment_questions(assignment_id)
    total_questions = len(all_questions)

    done = "false"
    if qnum > total_questions - 1:
        qnum = total_questions - 1
    if qnum == total_questions - 1:
        done = "true"

    current_question = all_questions[qnum]
    return current_question, done


def _get_lastn_answers(num_answer, div_id, course_name, start_time, end_time=None):
    dburl = settings.database_uri.replace("postgres://", "postgresql://")
    if "?" in dburl:
        dburl = dburl[: dburl.index("?")]

    time_clause = f"""
        AND timestamp > '{start_time}'
        """
    if end_time:
        time_clause += f" AND timestamp < '{end_time}'"

    df = pd.read_sql_query(
        f"""
    WITH first_answer AS (
        SELECT
            *,
            ROW_NUMBER() OVER (
                PARTITION BY sid
                ORDER BY
                    id desc
            ) AS rn
        FROM
            mchoice_answers
        WHERE
            div_id = '{div_id}'
            AND course_name = '{course_name}'
            {time_clause}
    )
    SELECT
        *
    FROM
        first_answer
    WHERE
        rn <= {num_answer}
    ORDER BY
        sid
    limit 4000
    """,
        dburl,
    )
    df = df.dropna(subset=["answer"])
    logger.debug(df.head())
    # FIXME: this breaks for multiple answer mchoice!
    df = df[df.answer != ""]

    return df


def to_letter(astring: str):
    if astring.isnumeric():
        return chr(65 + int(astring))
    if "," in astring:
        alist = astring.split(",")
        alist = [chr(65 + int(x)) for x in alist]
        return ",".join(alist)
    return None


@auth.requires(
    lambda: verifyInstructorStatus(auth.user.course_id, auth.user),
    requires_login=True,
)
def chartdata():
    response.headers["content-type"] = "application/json"
    div_id = request.vars.div_id
    start_time = request.vars.start_time
    end_time = request.vars.start_time2  # start time of vote 2
    num_choices = request.vars.num_answers
    course_name = auth.user.course_name
    logger.debug(f"divid = {div_id}")
    df1 = _get_lastn_answers(1, div_id, course_name, start_time, end_time)
    if end_time:
        df2 = _get_lastn_answers(1, div_id, course_name, end_time)
        df2.rn = 2
        df = pd.concat([df1, df2])
    else:
        df = df1
    df["letter"] = df.answer.map(to_letter)
    x = df.groupby(["letter", "rn"])["answer"].count()
    df = x.reset_index()
    yheight = df.answer.max()
    alpha = "ABCDEFGHIJKLMNOPQRSTUVWXYZ"
    y = pd.DataFrame(
        {
            "letter": list(alpha[:num_choices] * 2),
            "rn": [1] * num_choices + [2] * num_choices,
            "answer": [0] * num_choices * 2,
        }
    )
    df = df.merge(y, how="outer")
    c = (
        alt.Chart(df[df.rn == 1], title="First Answer")
        .mark_bar()
        .encode(
            x="letter",
            y=alt.Y(
                "sum(answer)",
                title="Number of Students",
                scale=alt.Scale(domain=(0, yheight)),
            ),
        )
    )
    d = (
        alt.Chart(df[df.rn == 2], title="Second Answer")
        .mark_bar()
        .encode(
            x="letter",
            y=alt.Y(
                "sum(answer)",
                title="Number of Students",
                scale=alt.Scale(domain=(0, yheight)),
            ),
        )
    )

    return alt.hconcat(c, d).to_json()


@auth.requires(
    lambda: verifyInstructorStatus(auth.user.course_id, auth.user),
    requires_login=True,
)
def num_answers():
    response.headers["content-type"] = "application/json"
    div_id = request.vars.div_id
    if not request.vars.start_time:
        return json.dumps({"count": 0, "mess_count": 0})

    acount = db(
        (db.mchoice_answers.div_id == div_id)
        & (db.mchoice_answers.course_name == auth.user.course_name)
        & (db.mchoice_answers.timestamp > parse(request.vars.start_time))
    ).count(distinct=db.mchoice_answers.sid)

    mess_count = db(
        (db.useinfo.div_id == div_id)
        & (db.useinfo.course_id == auth.user.course_name)
        & (db.useinfo.event == "sendmessage")
        & (db.useinfo.timestamp > parse(request.vars.start_time))
    ).count()

    return json.dumps({"count": acount, "mess_count": mess_count})


def percent_correct():
    div_id = request.vars.div_id
    start_time = request.vars.start_time
    course_name = request.vars.course_name
    df = _get_lastn_answers(1, div_id, course_name, start_time)
    logger.debug(f"Data Frame is {df}")
    tot = len(df)
    logger.debug(f"num rows = {tot}")
    corr = len(df[df.correct == "T"])
    if corr == 0:
        return json.dumps({"pct_correct": 0})
    else:
        return json.dumps({"pct_correct": corr / tot * 100})


#
# Student Facing pages
#
@auth.requires_login()
def student():
    if "access_token" not in request.cookies:
        # this means the user is logged in to web2py but not fastapi - this is not good
        # as the javascript in the questions assumes the new server and a token.
        logger.error(f"Missing Access Token: {auth.user.username} adding one Now")
        create_rs_token()

    assignments = db(
        (db.assignments.is_peer == True)
        & (db.assignments.course == auth.user.course_id)
        & (db.assignments.visible == True)
    ).select(orderby=~db.assignments.duedate)
    course = db(db.courses.course_name == auth.user.course_name).select().first()
    course_attrs = getCourseAttributesDict(course.id, course.base_course)
    if "latext_macros" not in course_attrs:
        course_attrs["latex_macros"] = ""

    return dict(
        course_id=auth.user.course_name,
        course=get_course_row(db.courses.ALL),
        assignments=assignments,
        **course_attrs,
    )


# Student's Interface to Peer Instruction
# ---------------------------------------
@auth.requires_login()
def peer_question():
    if "access_token" not in request.cookies:
        return redirect(URL("default", "accessIssue"))

    assignment_id = request.vars.assignment_id

    current_question, done, idx = _get_current_question(assignment_id, False)
    assignment = db(db.assignments.id == assignment_id).select().first()
    course = db(db.courses.course_name == auth.user.course_name).select().first()
    course_attrs = getCourseAttributesDict(course.id, course.base_course)
    if "latex_macros" not in course_attrs:
        course_attrs["latex_macros"] = ""

    return dict(
        course_id=auth.user.course_name,
        course=get_course_row(db.courses.ALL),
        current_question=current_question,
        assignment_name=assignment.name,
        assignment_id=assignment_id,
        **course_attrs,
    )


def find_good_partner(group, peeps, answer_dict):
    # try to find a partner with a different answer than the first group member
    logger.debug(f"here {group}, {peeps}, {answer_dict}")
    # the student did not answer this question
    if group[0] not in answer_dict:
        logger.error(f"student {group[0]} did not answer")
        return peeps.pop()
    ans = answer_dict[group[0]]
    i = 0
    while i < len(peeps) and answer_dict[peeps[i]] == ans:
        logger.debug(f"{i} : {peeps[i]}")
        i += 1

    if i < len(peeps):
        return peeps.pop(i)
    else:
        return peeps.pop()


def process_peep(p, peeps, target_list, other_list, in_person_groups, mode):
    target_list.append(p)
    peeps.remove(p)
    other_peeps = find_set_containing_string(in_person_groups, p)
    logger.debug(f"other_peeps = {other_peeps}")
    # if no other peeps then this person must be put into a chat group not an in-person group
    if not other_peeps and mode == "in_person":
        other_list.append(p)
        return
    for op in other_peeps:
        if op in peeps:
            peeps.remove(op)
            logger.debug(f"removed {op} from the peeps list")
        if op not in target_list:
            target_list.append(op)


@auth.requires(
    lambda: verifyInstructorStatus(auth.user.course_id, auth.user),
    requires_login=True,
)
def make_pairs():
    response.headers["content-type"] = "application/json"
    is_ab = request.vars.get("is_ab", False)
    div_id = request.vars.div_id
    df = _get_lastn_answers(1, div_id, auth.user.course_name, request.vars.start_time)
    group_size = int(request.vars.get("group_size", 2))
    r = redis.from_url(os.environ.get("REDIS_URI", "redis://redis:6379/0"))
    logger.debug(f"Clearing partnerdb_{auth.user.course_name}")
    r.delete(f"partnerdb_{auth.user.course_name}")

    logger.debug(f"STARTING to make pairs for {auth.user.course_name}")
    done = False
    # all peeps who answered peeps who didn't answer are filtered in
    # _get_lastn_answers
    peeps = df.sid.to_list()
    sid_ans = df.set_index("sid")["answer"].to_dict()

    # If the instructor is in the list of students, remove them
    if auth.user.username in peeps:
        peeps.remove(auth.user.username)

    # Shuffle the list of students
    random.shuffle(peeps)

    # Create a list of groups
    group_list = []
    done = len(peeps) == 0
    in_person_groups = []
    if is_ab:
        in_person_groups = _get_local_groups(auth.user.course_name)
        peeps_in_person = []
        peeps_in_chat = []

        peep_queue = [p for p in peeps if p in sid_ans]
        while peep_queue:
            p = peep_queue.pop()
            if p in peeps_in_person or p in peeps_in_chat:
                continue

            if random.random() < 0.5:
                logger.debug(f"adding {p} to the in_person list")
                process_peep(
                    p,
                    peeps,
                    peeps_in_person,
                    peeps_in_chat,
                    in_person_groups,
                    "in_person",
                )
            else:
                process_peep(
                    p, peeps, peeps_in_chat, peeps_in_person, in_person_groups, "chat"
                )
        # need to ensure that these peeps have answered the question
        peeps = [p for p in peeps_in_chat if p in sid_ans]
        # Now peeps contains only those who need to be paired up for chat
        logger.debug(f"FINAL PEEPS IN CHAT = {peeps}")
        logger.debug(f"FINAL PEEPS IN PERSON = {peeps_in_person}")
    done = len(peeps) == 0
    while not done:
        # Start a new group with one student
        group = [peeps.pop()]

        # Try to add more students to the group
        for i in range(group_size - 1):
            try:
                # Find a student with a different answer than the first student in the group
                group.append(find_good_partner(group, peeps, sid_ans))
            except IndexError:
                # If no more students are left to add, stop
                done = True
        # If the group only has one student, add them to the previous group
        if len(group) == 1:
            group_list[-1].append(group[0])
        else:
            # Otherwise add the group to the list of groups
            group_list.append(group)

        # Stop if all students have been grouped
        if len(peeps) == 0:
            done = True

    # Create a dictionary mapping each student to their group
    gdict = {}
    for group in group_list:
        for p in group:
            gl = group.copy()
            gl.remove(p)
            gdict[p] = gl

    # Save the groups to the redis database
    for k, v in gdict.items():
        r.hset(f"partnerdb_{auth.user.course_name}", k, json.dumps(v))
    r.hset(f"{auth.user.course_name}_state", "mess_count", "0")
    logger.info(f"DONE makeing pairs for {auth.user.course_name} {gdict}")
    # todo: if we are doing AB testing then we need not broadcast or maybe broadcast,
    # but with a way for individual students to know if they are in person or not
    # maybe a in_persondb paralell to the partnerdb that can be sent like the enableChat
    # which is not broadcast!
    _broadcast_peer_answers(sid_ans)
    logger.info(f"DONE broadcasting pair information")
    if is_ab:
        _broadcast_faceChat(peeps_in_person, in_person_groups)
    return json.dumps("success")


def find_set_containing_string(list_of_sets, target_string):
    # iterating over all sets ensures that even if someone forgets to enter their group
    # or someone accidentally leaves someone out of the group we will still find them
    result_set = set()
    for s in list_of_sets:
        if target_string in s:
            result_set |= s
    return result_set


def _get_local_groups(course_name):
    query = f"""
SELECT u1.*
FROM useinfo u1
JOIN (
    SELECT sid, MAX(timestamp) AS last_entry
    FROM useinfo
    WHERE course_id = '{course_name}' and event = 'peergroup'
    GROUP BY sid
) u2 ON u1.sid = u2.sid AND u1.timestamp = u2.last_entry
WHERE u1.course_id = '{course_name}' and u1.event = 'peergroup';
"""
    in_person_groups = []
    res = db.executesql(query)
    for row in res:
        logger.debug(row)
        # act is index 4
        peeps = row[4].split(":")[1]
        peeps = set(peeps.split(","))
        # sid is index 2
        if row[2] not in peeps:
            peeps.add(row[2])
        in_person_groups.append(peeps)

    return in_person_groups


def _broadcast_peer_answers(answers):
    """
    The correct and incorrect lists are dataframes that containe the sid and their answer
    We want to iterate over the
    """

    r = redis.from_url(os.environ.get("REDIS_URI", "redis://redis:6379/0"))
    for p1, p2 in r.hgetall(f"partnerdb_{auth.user.course_name}").items():
        p1 = p1.decode("utf8")
        partner_list = json.loads(p2)
        pdict = {}
        for p2 in partner_list:
            ans = to_letter(answers.get(p2, None))
            pdict[p2] = ans
        # create a message from p1 to put into the publisher queue
        # it seems odd to not have a to field in the message...
        # but it is not necessary as the client can figure out how it is to
        # based on who it is from.
        mess = {
            "type": "control",
            "from": p1,
            "to": p1,
            "message": "enableChat",
            "broadcast": False,
            "answer": json.dumps(pdict),
            "course_name": auth.user.course_name,
        }
        r.publish("peermessages", json.dumps(mess))


def _broadcast_faceChat(peeps, in_person_groups):
    """
    Send the message to enable the face chat to the students in the peeps list
    """

    people = db(db.auth_user.course_name == auth.user.course_name).select(
        db.auth_user.username, db.auth_user.first_name, db.auth_user.last_name
    )
    # create a dictionary of people with their usernames as keys
    peeps_dict = {p.username: f"{p.first_name} {p.last_name}" for p in people}

    r = redis.from_url(os.environ.get("REDIS_URI", "redis://redis:6379/0"))
    for p in peeps:
        # create a message from p1 to put into the publisher queue
        # it seems odd to not have a to field in the message...
        # but it is not necessary as the client can figure out how it is to
        # based on who it is from.
        # todo use _get_local_groups to get the in person groups
        pgroup = set()
        for group in in_person_groups:
            if p in group:
                pgroup = group
                break
        pgroup = [peeps_dict.get(x, x) for x in pgroup]  # convert usernames to names
        mess = {
            "type": "control",
            "from": p,
            "to": p,
            "message": "enableFaceChat",
            "broadcast": False,
            "group": pgroup,
            "course_name": auth.user.course_name,
        }
        r.publish("peermessages", json.dumps(mess))


def clear_pairs():
    response.headers["content-type"] = "application/json"
    r = redis.from_url(os.environ.get("REDIS_URI", "redis://redis:6379/0"))
    r.delete(f"partnerdb_{auth.user.course_name}")
    return json.dumps("success")


def publish_message():
    response.headers["content-type"] = "application/json"
    r = redis.from_url(os.environ.get("REDIS_URI", "redis://redis:6379/0"))
    data = json.dumps(request.vars)
    logger.info(
        f"PEERCOM data = {data} {os.environ.get('REDIS_URI', 'redis://redis:6379/0')}"
    )
    r.publish("peermessages", data)
    res = r.hget(f"{auth.user.course_name}_state", "mess_count")
    if res is not None:
        mess_count = int(res)
    else:
        mess_count = 0
    if request.vars.type == "text":
        r.hset(f"{auth.user.course_name}_state", "mess_count", str(mess_count + 1))
    return json.dumps("success")


def log_peer_rating():
    response.headers["content-type"] = "application/json"
    current_question = request.vars.div_id
    peer_sid = request.vars.peer_id
    r = redis.from_url(os.environ.get("REDIS_URI", "redis://redis:6379/0"))
    retmess = "Error: no peer to rate"
    if peer_sid:
        db.useinfo.insert(
            course_id=auth.user.course_name,
            sid=auth.user.username,
            div_id=current_question,
            event="ratepeer",
            act=f"{peer_sid}:{request.vars.rating}",
            timestamp=datetime.datetime.utcnow(),
        )
        retmess = "success"

    return json.dumps(retmess)


# Students Async Interface to Peer Instruction
# --------------------------------------------


@auth.requires_login()
def peer_async():
    if "access_token" not in request.cookies:
        return redirect(URL("default", "accessIssue"))

    assignment_id = request.vars.assignment_id

    qnum = 0
    if request.vars.question_num:
        qnum = int(request.vars.question_num)

    current_question, all_done = _get_numbered_question(assignment_id, qnum)
    course = db(db.courses.course_name == auth.user.course_name).select().first()
    course_attrs = getCourseAttributesDict(course.id, course.base_course)
    if "latex_macros" not in course_attrs:
        course_attrs["latex_macros"] = ""

    return dict(
        course_id=auth.user.course_name,
        course=get_course_row(db.courses.ALL),
        current_question=current_question,
        assignment_id=assignment_id,
        nextQnum=qnum + 1,
        all_done=all_done,
        **course_attrs,
    )


@auth.requires_login()
def get_async_explainer():
    course_name = request.vars.course
    sid = auth.user.username
    div_id = request.vars.div_id

    this_answer = _get_user_answer(div_id, sid)

    # Messages are in useinfo with an event of "sendmessage" and a div_id corresponding to the div_id of the question.
    # The act field is to:user:message
    # Ratings of messages are in useinfo with an event of "ratepeer"
    # the act field is rateduser:rating (excellent, good, poor)
    ratings = []
    for rate in ["excellent", "good"]:
        ratings = db(
            (db.useinfo.event == "ratepeer")
            & (db.useinfo.act.like(f"%{rate}"))
            & (db.useinfo.div_id == div_id)
            & (db.useinfo.course_id == course_name)
        ).select()
        if len(ratings) > 0:
            break

    if len(ratings) > 0:
        done = False
        tries = 0
        while not done and tries < 10:
            idx = random.randrange(len(ratings))
            act = ratings[idx].act
            user = act.split(":")[0]
            peer_answer = _get_user_answer(div_id, user)
            if peer_answer != this_answer:
                done = True
            else:
                tries += 1
        mess, participants = _get_user_messages(user, div_id, course_name)
        # This is the easy solution, but may result in a one-sided conversation.
        if user in participants:
            participants.remove(user)
    else:
        messages = db(
            (db.useinfo.event == "sendmessage")
            & (db.useinfo.div_id == div_id)
            & (db.useinfo.course_id == course_name)
        ).select(db.useinfo.sid)
        if len(messages) > 0:
            senders = set((row.sid for row in messages))
            done = False
            tries = 0
            while not done and tries < 10:
                user = random.choice(list(senders))
                peer_answer = _get_user_answer(div_id, user)
                if peer_answer != this_answer:
                    done = True

                else:
                    tries += 1
            mess, participants = _get_user_messages(user, div_id, course_name)
        else:
            mess = "Sorry there were no good explanations for you."
            user = "nobody"
            participants = set()

    responses = {}
    for p in participants:
        responses[p] = _get_user_answer(div_id, p)
    logger.debug(f"Get message for {div_id}")
    return json.dumps(
        {"mess": mess, "user": user, "answer": peer_answer, "responses": responses}
    )


def _get_user_answer(div_id, s):
    ans = (
        db(
            (db.useinfo.event == "mChoice")
            & (db.useinfo.sid == s)
            & (db.useinfo.div_id == div_id)
            & (db.useinfo.act.like("%vote1"))
        )
        .select(orderby=~db.useinfo.id)
        .first()
    )
    # act is answer:0[,x]+:correct:voteN
    if ans:
        return ans.act.split(":")[1]
    else:
        return ""


def _get_user_messages(user, div_id, course_name):
    # this gets both sides of the conversation -- thus the | in the query below.
    messages = db(
        (db.useinfo.event == "sendmessage")
        & ((db.useinfo.sid == user) | (db.useinfo.act.like(f"to:{user}%")))
        & (db.useinfo.div_id == div_id)
        & (db.useinfo.course_id == course_name)
    ).select(orderby=db.useinfo.id)
    user = messages[0].sid
    mess = "<ul>"
    participants = set()
    for row in messages:
        mpart = row.act.split(":")[2]
        mess += f"<li>{row.sid} said: {mpart}</li>"
        participants.add(row.sid)
    mess += "</ul>"

    return mess, participants


@auth.requires(
    lambda: verifyInstructorStatus(auth.user.course_id, auth.user),
    requires_login=True,
)
def send_lti_scores():
    response.headers["content-type"] = "application/json"
    assignment_id = request.vars.assignment_id
    grades = db(db.grades.assignment == assignment_id).select()
    for sid in grades:
        _try_to_send_lti_grade(sid, assignment_id)

    return json.dumps("success")<|MERGE_RESOLUTION|>--- conflicted
+++ resolved
@@ -100,16 +100,12 @@
         timestamp=datetime.datetime.utcnow(),
     )
 
-<<<<<<< HEAD
-    is_lti = asyncio.get_event_loop().run_until_complete(fetch_lti_version(auth.user.course_id)) != None
-=======
     is_lti = (
         asyncio.get_event_loop().run_until_complete(
             fetch_lti_version(auth.user.course_id)
         )
         != None
     )
->>>>>>> 5ef806d5
 
     print("is_lti", is_lti)
     r = redis.from_url(os.environ.get("REDIS_URI", "redis://redis:6379/0"))
