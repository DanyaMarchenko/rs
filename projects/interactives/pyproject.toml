# ********************************
# |docname| - Poetry configuration
# ********************************
#
# See https://python-poetry.org/docs/dependency-specification/ to get an understanding of
# how poetry specifies dependencies.
#
# Project metadata
# ================
[tool.poetry]
authors = ["Brad Miller <bonelake@mac.com>"]
classifiers = [
    "Development Status :: 5 - Production/Stable",
    "Environment :: Console",
    "Environment :: Plugins",
    "Environment :: Web Environment",
    "Framework :: Sphinx :: Extension",
    "Intended Audience :: Education",
    "License :: OSI Approved :: GNU General Public License v3 or later (GPLv3+)",
    "Operating System :: MacOS",
    "Operating System :: Unix",
    "Programming Language :: Python",
    "Programming Language :: Python :: 3",
    "Programming Language :: Python :: 3.7",
    "Programming Language :: Python :: 3.8",
    "Programming Language :: Python :: 3.9",
    "Topic :: Education",
    "Topic :: Text Processing :: Markup",
]
description = "Sphinx extensions for writing interactive documents."
documentation = "https://runestone-monorepo.readthedocs.io/en/latest/index.html"
keywords = ["runestone", "sphinx", "ebook", "oer", "education"]
license = "GPL"
name = "runestone"
readme = "README.rst"
repository = "https://github.com/RunestoneInteractive/rs"
version = "7.1.9"

# See https://python-poetry.org/docs/pyproject/#include-and-exclude.
include = [
    "README.md",
    # Webpacked output.
    "runestone/dist/*",
    #../../bases/rsptx/interactives/ Some of the Runestone Components doesn't use webpack; they still need raw JS/CSS available. See ``runestone_static_dirs()``.
    "runestone/animation/js/*",
    "runestone/codelens/js/*",
    "runestone/webgldemo/js/*",
    "runestone/matrixeq/js/*",
    "runestone/accessibility/css/*",
    "runestone/webgldemo/css/*",
    "runestone/matrixeq/css/*",
    "runestone/lp/css/*",
    # We need to include the templates used by Sphinx.
    "runestone/common/project_template/**/*",
]

# The includes above override these.
exclude = [
    # Images/media.
    "**/*.cur",
    "**/*.gif",
    "**/*.jpg",
    "**/*.mp3",
    "**/*.ogg",
    "**/*.png",
    "**/*.svg",
    "**/*.wav",
    # Web files.
    "**/*.css",
    "**/*.html",
    "**/*.js",
    # Docs.
    "**/*.md",
    "**/*.rst",
    # Skulpt files.
    "runestone/activecode/js/skulpt.min.js.*",
    # All test files.
    "**/test/**/*",
]

packages = [
    { include = "rsptx/db", from = "../../components" },
    { include = "rsptx/validation", from = "../../components" },
    { include = "rsptx/configuration", from = "../../components" },
    { include = "rsptx/logging", from = "../../components" },
    { include = "rsptx/cl_utils", from = "../../components" },
<<<<<<< HEAD
    { include = "rsptx/response_helpers", from = "../../components" },
    { include = "rsptx/build_tools", from = "../../components" },
=======
    { include = "rsptx/build_tools", from = "../../components" },
    { include = "rsptx/response_helpers", from = "../../components" },
>>>>>>> b3f0c633
    # runestone is different because we want to expose runestone as a namespace, not
    # rsptx.interactives.runestone
    { include = "runestone", from = "../../bases/rsptx/interactives" },
]


# Dependencies
# ============
[tool.poetry.dependencies]
# TODO: loosen some of these? Explain why these versions were picked?
python = "^3.10"
cogapp = ">=2.5"
click = "~8"
CodeChat = "<1.9.4"
jinja2 = "<3.1.0"
Paver = ">=1.2.4"
six = ">1.12"
Sphinx = ">=4.4.0,<6.0.0"
sphinxcontrib-paverutils = ">=1.17"
SQLAlchemy = "^1.4.0"
toml = "^0.10.2"
json2xml = "^3.21.0"
sphinx-reredirects = "^0.1.2"
psycopg2-binary = "^2.9.6"
lxml = "^4.9.2"
myst-parser = "^1.0.0"

# Development dependencies
# ========================
python-dotenv = "^1.0.0"
pydantic = "<2.0"
fastapi = "0.95.2"
asyncpg = "^0.28.0"
greenlet = "^2.0.2"
dateutils = "^0.6.12"
pyhumps = "^3.8.0"
pydal = "^20230521.1"
[tool.poetry.dev-dependencies]
selenium = ">=2.53.6, <4.0.0"
pyvirtualdisplay = "~3"
pytest = "~7"
pylint = "~2"
readme-renderer = ">24"
json2xml = "~3"

# Scripts
# =======
# See `scripts <https://python-poetry.org/docs/pyproject/#scripts>`_.
[tool.poetry.scripts]
runestone = 'runestone.__main__:cli'


# Build Script
# This script is run before the package is built, but after the files are copied to .prepare_runestone
# So we actually need to build the webpack bundle before running poetry build-project
# [tool.poetry.build]
# script = "build_webpack.py"

# Poetry backend
# ==============
[build-system]
requires = ["poetry-core>=1.0.0"]
build-backend = "poetry.core.masonry.api"

# .. _pytest configuration:
#
# pytest configuration
# ====================
[tool.pytest.ini_options]
minversion = "6.0"
# Ignore source code produced by Sphinx. This happens because the source text for literate programming pages is a source file. Use `short tracebacks <https://docs.pytest.org/en/6.2.x/usage.html#modifying-python-traceback-printing>`_ since the default longer tracebacks produce too much noise.
addopts = "--ignore=_build --tb=short"
# The `pytest-env <https://github.com/MobileDynasty/pytest-env>`_ plugin sets these environment variables. Set them here, before imports, since bookserver imports read from the environment variables.
env = ["SERVER_CONFIG=test"]
# The _`default logging level` of INFO produces a LOT of output. Use a higher level of ``WARNING`` to reduce the noise.
log_cli_level = 30
# All async tests use the `pytest-asyncio framework <https://github.com/pytest-dev/pytest-asyncio#modes>`_.
asyncio_mode = "auto"


[tool.mypy]
ignore_missing_imports = true<|MERGE_RESOLUTION|>--- conflicted
+++ resolved
@@ -84,13 +84,8 @@
     { include = "rsptx/configuration", from = "../../components" },
     { include = "rsptx/logging", from = "../../components" },
     { include = "rsptx/cl_utils", from = "../../components" },
-<<<<<<< HEAD
-    { include = "rsptx/response_helpers", from = "../../components" },
-    { include = "rsptx/build_tools", from = "../../components" },
-=======
     { include = "rsptx/build_tools", from = "../../components" },
     { include = "rsptx/response_helpers", from = "../../components" },
->>>>>>> b3f0c633
     # runestone is different because we want to expose runestone as a namespace, not
     # rsptx.interactives.runestone
     { include = "runestone", from = "../../bases/rsptx/interactives" },
