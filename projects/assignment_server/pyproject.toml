--- conflicted
+++ resolved
@@ -17,11 +17,8 @@
     { include = "rsptx/templates", from = "../../components" },
     { include = "rsptx/exceptions", from = "../../components" },
     { include = "rsptx/analytics", from = "../../components" },
-<<<<<<< HEAD
     { include = "rsptx/data_types", from = "../../components" },
-=======
     { include = "rsptx/endpoint_validators", from = "../../components" },
->>>>>>> c980b446
     { include = "rsptx/assignment_server_api", from = "../../bases" },
 ]
 
